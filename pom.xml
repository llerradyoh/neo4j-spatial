<?xml version="1.0" encoding="UTF-8"?>
<project xmlns="http://maven.apache.org/POM/4.0.0" xmlns:xsi="http://www.w3.org/2001/XMLSchema-instance"
	xsi:schemaLocation="http://maven.apache.org/POM/4.0.0 http://maven.apache.org/maven-v4_0_0.xsd">
	<properties>
		<geotools.version>2.6.4</geotools.version>
		<project.build.sourceEncoding>UTF-8</project.build.sourceEncoding>
		<bundle.namespace>org.neo4j.gis</bundle.namespace>
	</properties>

	<modelVersion>4.0.0</modelVersion>
	<artifactId>neo4j-spatial</artifactId>
	<groupId>org.neo4j</groupId>
	<version>0.2-SNAPSHOT</version>
	<name>Neo4j Spatial Components</name>
	<description>Spatial utilities and components for neo4j</description>
	<url>http://github.com/neo4j/neo4j-spatial/</url>

	<packaging>bundle</packaging>
	<parent>
		<artifactId>parent-pom</artifactId>
		<groupId>org.neo4j</groupId>
		<version>7</version>
	</parent>
	<scm>
		<url>git@github.com:neo4j/neo4j-spatial.git</url>
	</scm>
	<build>
		<plugins>
			<plugin>
				<groupId>org.apache.maven.plugins</groupId>
				<artifactId>maven-javadoc-plugin</artifactId>
				<configuration>
					<tags>
						<tag>
							<name>complexity</name>
							<placement>a</placement>
							<head>Complexity:</head>
						</tag>
					</tags>
					<links>
						<link>http://java.sun.com/j2se/1.5.0/docs/api/</link>
					</links>
				</configuration>
			</plugin>
			<plugin>
				<groupId>org.apache.maven.plugins</groupId>
				<artifactId>maven-compiler-plugin</artifactId>
				<configuration>
					<source>1.6</source>
					<target>1.6</target>
					<encoding>${project.build.sourceEncoding}</encoding>
				</configuration>
			</plugin>
			<plugin>
				<artifactId>maven-dependency-plugin</artifactId>
			</plugin>
			<plugin>
				<artifactId>maven-antrun-plugin</artifactId>
				<version>1.4</version>
				<executions>
					<execution>
						<phase>compile</phase>
						<id>build-config-files</id>
						<configuration>
							<tasks>
								<mkdir dir="target/shp" />
								<mkdir dir="target/osm" />
								<get
									src="http://downloads.cloudmade.com/europe/sweden/sweden.shapefiles.zip
				"
									dest="target/shp/sweden.zip" verbose="true" usetimestamp="true" />
<<<<<<< HEAD
								<unzip src="target/shp/sweden.zip" dest="target/shp/" overwrite="false" />
=======
								<unzip src="target/shp/sweden.zip" dest="target/shp/" overwrite="false"/>
>>>>>>> bcd11e3c
								<get
									src="http://downloads.cloudmade.com/europe/sweden/sweden.osm.administrative.bz2"
									dest="target/osm/sweden.osm.administrative.bz2" verbose="true"
									usetimestamp="true" />
								<bunzip2 src="target/osm/sweden.osm.administrative.bz2"
									dest="target/osm/"/>
							</tasks>
						</configuration>
						<goals>
							<goal>run</goal>
						</goals>
					</execution>
				</executions>
			</plugin>
		</plugins>
	</build>

	<inceptionYear>February 2010</inceptionYear>
	<developers>
		<developer>
			<id>craigtaverner</id>
			<name>Craig Taverner</name>
			<email>craig [at] amanzi.com</email>
			<timezone>+1</timezone>
			<roles>
				<role>Developer</role>
			</roles>
		</developer>
		<developer>
			<id>svzdvd</id>
			<name>Davide Savazzi</name>
			<email>davide [at] davidesavazzi.net</email>
			<timezone>+1</timezone>
			<roles>
				<role>Developer</role>
			</roles>
		</developer>
		<developer>
			<id>peterneubauer</id>
			<name>Peter Neubauer</name>
			<email>peter [at] neotechnology.com</email>
			<timezone>+1</timezone>
			<roles>
				<role>Developer</role>
			</roles>
		</developer>
	</developers>

	<licenses>
		<license>
			<name>GNU Affero General Public License, Version 3</name>
		</license>
	</licenses>

	<dependencies>
		<dependency>
			<groupId>junit</groupId>
			<artifactId>junit</artifactId>
			<version>4.7</version>
			<scope>test</scope>
		</dependency>
		<dependency>
			<groupId>org.neo4j</groupId>
			<artifactId>neo4j-kernel</artifactId>
			<version>1.1</version>
			<scope>provided</scope>
		</dependency>
		<dependency>
			<groupId>org.neo4j</groupId>
			<artifactId>neo4j-index</artifactId>
			<version>1.1</version>
			<scope>provided</scope>
		</dependency>
		<dependency>
			<groupId>org.geotools</groupId>
			<artifactId>gt-main</artifactId>
			<version>${geotools.version}</version>
			<scope>provided</scope>
		</dependency>
		<dependency>
			<groupId>org.geotools</groupId>
			<artifactId>gt-shapefile</artifactId>
			<version>${geotools.version}</version>
			<scope>provided</scope>
		</dependency>
		<dependency>
			<groupId>log4j</groupId>
			<artifactId>log4j</artifactId>
			<version>1.2.14</version>
			<type>jar</type>
			<scope>provided</scope>
		</dependency>
	</dependencies>
	<repositories>
		<repository>
			<id>osgeo</id>
			<name>Open Source Geospatial Foundation Repository</name>
			<url>http://download.osgeo.org/webdav/geotools/</url>
		</repository>
		<repository>
			<id>neo4j-public-repository</id>
			<name>Publically available Maven 2 repository for Neo4j</name>
			<url>http://m2.neo4j.org</url>
			<snapshots>
				<enabled>true</enabled>
			</snapshots>
		</repository>
	</repositories>
	<!-- <distributionManagement> -->
	<!-- <repository> -->
	<!-- <id>neo4j-upload-repository</id> -->
	<!--
		<name>Developers-only Maven 2 upload repository for Neo4j</name>
	-->
	<!-- <url>scpexe://m2.neo4j.org/home/neo/maven2</url> -->
	<!-- </repository> -->
	<!-- </distributionManagement> -->
</project><|MERGE_RESOLUTION|>--- conflicted
+++ resolved
@@ -66,14 +66,9 @@
 								<mkdir dir="target/shp" />
 								<mkdir dir="target/osm" />
 								<get
-									src="http://downloads.cloudmade.com/europe/sweden/sweden.shapefiles.zip
-				"
+									src="http://downloads.cloudmade.com/europe/sweden/sweden.shapefiles.zip"
 									dest="target/shp/sweden.zip" verbose="true" usetimestamp="true" />
-<<<<<<< HEAD
 								<unzip src="target/shp/sweden.zip" dest="target/shp/" overwrite="false" />
-=======
-								<unzip src="target/shp/sweden.zip" dest="target/shp/" overwrite="false"/>
->>>>>>> bcd11e3c
 								<get
 									src="http://downloads.cloudmade.com/europe/sweden/sweden.osm.administrative.bz2"
 									dest="target/osm/sweden.osm.administrative.bz2" verbose="true"
